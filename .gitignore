node_modules/
frontend/node_modules/
dist/
<<<<<<< HEAD
downloads/
eggs/
.eggs/
lib/
lib64/
parts/
sdist/
var/
wheels/
share/python-wheels/
*.egg-info/
.installed.cfg
*.egg
MANIFEST

# PyInstaller
#  Usually these files are written by a python script from a template
#  before PyInstaller builds the exe, so as to inject date/other infos into it.
*.manifest
*.spec

# Installer logs
pip-log.txt
pip-delete-this-directory.txt

# Unit test / coverage reports
htmlcov/
.tox/
.nox/
.coverage
.coverage.*
.cache
nosetests.xml
coverage.xml
*.cover
*.py.cover
.hypothesis/
.pytest_cache/
cover/

# Translations
*.mo
*.pot

# Django stuff:
*.log
local_settings.py
db.sqlite3
db.sqlite3-journal

# Flask stuff:
instance/
.webassets-cache

# Scrapy stuff:
.scrapy

# Sphinx documentation
docs/_build/

# PyBuilder
.pybuilder/
target/

# Jupyter Notebook
.ipynb_checkpoints

# IPython
profile_default/
ipython_config.py

# pyenv
#   For a library or package, you might want to ignore these files since the code is
#   intended to run in multiple environments; otherwise, check them in:
# .python-version

# pipenv
#   According to pypa/pipenv#598, it is recommended to include Pipfile.lock in version control.
#   However, in case of collaboration, if having platform-specific dependencies or dependencies
#   having no cross-platform support, pipenv may install dependencies that don't work, or not
#   install all needed dependencies.
#Pipfile.lock

# UV
#   Similar to Pipfile.lock, it is generally recommended to include uv.lock in version control.
#   This is especially recommended for binary packages to ensure reproducibility, and is more
#   commonly ignored for libraries.
#uv.lock

# poetry
#   Similar to Pipfile.lock, it is generally recommended to include poetry.lock in version control.
#   This is especially recommended for binary packages to ensure reproducibility, and is more
#   commonly ignored for libraries.
#   https://python-poetry.org/docs/basic-usage/#commit-your-poetrylock-file-to-version-control
#poetry.lock
#poetry.toml

# pdm
#   Similar to Pipfile.lock, it is generally recommended to include pdm.lock in version control.
#   pdm recommends including project-wide configuration in pdm.toml, but excluding .pdm-python.
#   https://pdm-project.org/en/latest/usage/project/#working-with-version-control
#pdm.lock
#pdm.toml
.pdm-python
.pdm-build/

# pixi
#   Similar to Pipfile.lock, it is generally recommended to include pixi.lock in version control.
#pixi.lock
#   Pixi creates a virtual environment in the .pixi directory, just like venv module creates one
#   in the .venv directory. It is recommended not to include this directory in version control.
.pixi

# PEP 582; used by e.g. github.com/David-OConnor/pyflow and github.com/pdm-project/pdm
__pypackages__/

# Celery stuff
celerybeat-schedule
celerybeat.pid

# SageMath parsed files
*.sage.py

# Environments
.env
.envrc
.venv
env/
venv/
ENV/
env.bak/
venv.bak/

# Spyder project settings
.spyderproject
.spyproject

# Rope project settings
.ropeproject

# mkdocs documentation
/site

# mypy
.mypy_cache/
.dmypy.json
dmypy.json

# Pyre type checker
.pyre/

# pytype static type analyzer
.pytype/

# Cython debug symbols
cython_debug/

# PyCharm
#  JetBrains specific template is maintained in a separate JetBrains.gitignore that can
#  be found at https://github.com/github/gitignore/blob/main/Global/JetBrains.gitignore
#  and can be added to the global gitignore or merged into this file.  For a more nuclear
#  option (not recommended) you can uncomment the following to ignore the entire idea folder.
#.idea/

# Abstra
# Abstra is an AI-powered process automation framework.
# Ignore directories containing user credentials, local state, and settings.
# Learn more at https://abstra.io/docs
.abstra/

# Visual Studio Code
#  Visual Studio Code specific template is maintained in a separate VisualStudioCode.gitignore 
#  that can be found at https://github.com/github/gitignore/blob/main/Global/VisualStudioCode.gitignore
#  and can be added to the global gitignore or merged into this file. However, if you prefer, 
#  you could uncomment the following to ignore the entire vscode folder
# .vscode/

# Ruff stuff:
.ruff_cache/

# PyPI configuration file
.pypirc

# Cursor
#  Cursor is an AI-powered code editor. `.cursorignore` specifies files/directories to
#  exclude from AI features like autocomplete and code analysis. Recommended for sensitive data
#  refer to https://docs.cursor.com/context/ignore-files
.cursorignore
.cursorindexingignore

# Marimo
marimo/_static/
marimo/_lsp/
__marimo__/
credentials.json
data/
.DS_Store
=======
frontend/dist/
.DS_Store
.env
>>>>>>> b59e98bb
<|MERGE_RESOLUTION|>--- conflicted
+++ resolved
@@ -1,7 +1,16 @@
-node_modules/
-frontend/node_modules/
+# Byte-compiled / optimized / DLL files
+__pycache__/
+*.py[codz]
+*$py.class
+
+# C extensions
+*.so
+
+# Distribution / packaging
+.Python
+build/
+develop-eggs/
 dist/
-<<<<<<< HEAD
 downloads/
 eggs/
 .eggs/
@@ -196,11 +205,13 @@
 marimo/_static/
 marimo/_lsp/
 __marimo__/
+
+# Frontend/Node.js
+node_modules/
+frontend/node_modules/
+frontend/dist/
+
+# Project-specific files
 credentials.json
 data/
-.DS_Store
-=======
-frontend/dist/
-.DS_Store
-.env
->>>>>>> b59e98bb
+.DS_Store